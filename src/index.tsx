--- conflicted
+++ resolved
@@ -2,16 +2,11 @@
 import ReactDOM from 'react-dom/client';
 import './index.css';
 import App from './App';
-<<<<<<< HEAD
-import reportWebVitals from './__tests__/reportWebVitals';
-import { customLanguageWorker } from './languages/antlr/CustomLanguageWorker';
-=======
 import reportWebVitals from './testing/reportWebVitals';
 // index.ts
 
 import * as monaco from 'monaco-editor';
 import { customLanguageWorker } from './language-handler/antlr/CustomLanguageWorker';
->>>>>>> 8edb0b36
 
 // Define the getWorker function
 // Dummy web worker function for now, will build more upon when parser and syntax highlighting is created
