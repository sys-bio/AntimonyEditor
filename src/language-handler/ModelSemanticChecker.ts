--- conflicted
+++ resolved
@@ -256,30 +256,11 @@
                   ""
                 )}</span> <br/> `;
               });
-<<<<<<< HEAD
             }
-          }
-          // add valueOfHover and valueOfAnnotation to hoverContents
-          hoverContents.push({ supportHtml: true, value: valueOfHover });
-          hoverContents.push({ supportHtml: true, value: valueOfAnnotation });
-          return {
-            range: new monaco.Range(
-              position.lineNumber,
-              word.startColumn,
-              position.lineNumber,
-              word.endColumn
-            ),
-=======
-            } 
 
             // add valueOfHover and valueOfAnnotation to hoverContents
-            hoverContents.push(
-              { supportHtml: true,
-                value: valueOfHover,
-              });
-            hoverContents.push(
-              { supportHtml: true,
-                value:  valueOfAnnotation });
+            hoverContents.push({ supportHtml: true, value: valueOfHover });
+            hoverContents.push({ supportHtml: true, value: valueOfAnnotation });
           } else {
             // check if it is an annotation string.
             let line: string = model.getLineContent(position.lineNumber);
@@ -289,7 +270,7 @@
             let endCol = word.startColumn;
 
             while (startCol >= 0) {
-              if (line.charAt(startCol) === '"' || line.charAt(startCol) === ' ') {
+              if (line.charAt(startCol) === '"' || line.charAt(startCol) === " ") {
                 startCol++;
                 break;
               }
@@ -297,25 +278,34 @@
             }
 
             while (endCol < line.length) {
-              if (line.charAt(endCol) === '"' || line.charAt(endCol) === ' ' || line.charAt(endCol) === '\r' || line.charAt(endCol) === '\n') {
+              if (
+                line.charAt(endCol) === '"' ||
+                line.charAt(endCol) === " " ||
+                line.charAt(endCol) === "\r" ||
+                line.charAt(endCol) === "\n"
+              ) {
                 break;
               }
               endCol++;
             }
-            let foundString: string = line.substring(startCol, endCol + 1)
-            if (foundString.charAt(0) === '"' && foundString.charAt(foundString.length - 1) === '"') {
-              foundString = foundString.replace('"', '');
+            let foundString: string = line.substring(startCol, endCol + 1);
+            if (
+              foundString.charAt(0) === '"' &&
+              foundString.charAt(foundString.length - 1) === '"'
+            ) {
+              foundString = foundString.replace('"', "");
               startCol++;
               endCol--;
             }
             console.log("found: " + foundString);
             console.log(this.globalST.annotationSet);
-            if (this.isValidUrl(foundString) || this.globalST.annotationSet.has("\"" + foundString + "\"")) {
-              hoverContents.push(
-                {
-                  value: foundString,
-                }
-              )
+            if (
+              this.isValidUrl(foundString) ||
+              this.globalST.annotationSet.has('"' + foundString + '"')
+            ) {
+              hoverContents.push({
+                value: foundString,
+              });
               // set new hover bounds to be that of the url
               hoverColumnStart = startCol + 1;
               hoverColumnEnd = endCol + 1;
@@ -323,7 +313,6 @@
           }
           return {
             range: new monaco.Range(hoverLine, hoverColumnStart, hoverLine, hoverColumnEnd),
->>>>>>> af00301f
             contents: hoverContents,
           };
         }
@@ -334,14 +323,13 @@
 
   private isValidUrl(urlString: string): boolean {
     let url;
-		try { 
-      url =new URL(urlString); 
-    }
-    catch(e){ 
-      return false; 
+    try {
+      url = new URL(urlString);
+    } catch (e) {
+      return false;
     }
     return url.protocol === "http:" || url.protocol === "https:";
-}
+  }
 
   /**
    * Gets string of what should appear when hovering over a model's id
