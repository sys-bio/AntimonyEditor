import React, { useState, useEffect, useRef } from "react";
import HeaderMenuDropdown, { HeaderMenuOption } from "./HeaderMenuDropdown";
import "./HeaderMenu.css";

import { MyDB } from "../../App";
import RecommendAnnotationModal from "../recommend-annotation/RecommendAnnotationModal";

import { IDBPDatabase } from "idb";

/**
 * @description HeaderMenuProps interface
 * @interface
 * @property {IDBPDatabase<MyDB> | null | undefined} db - The database
 * @property {function} setDb - Set the database
 * @property {string} fileName - The name of the current selected file
 * @property {string} fileContent - The contents of the current selected file
 * @property {function} setFileContent - Sets the file content
 * @property {function} setUploadedFiles - Sets the uploaded files
 * @property {function} handleConversionAntimony - Handle the Antimony to SBML file conversion process
 * @property {function} handleConversionSBML - Handle the SBML to Antimony file conversion
 * @property {function} handleFileDownload - Handle the file download
 * @property {function} handleFileUpload - Handle the file upload
 * @property {function} handleNewFile - Handle a new file
 * @property {dict} preferences - A stateful object that contains the user's AWE preferences
 * @property {function} handlePreferenceUpdate - A function used to update and save the user's AWE preferences
 */
interface HeaderMenuProps {
  db: IDBPDatabase<MyDB> | null | undefined;
  setDb: (database: IDBPDatabase<MyDB> | null) => void;

  /** Name of the current selected file */
  fileName: string;
  /** Contents of the current selected file */
  fileContent: string;
  /** Set the contents of the current selected file */
  setFileContent: (fileContent: string) => void;
  /** Set files */
  setUploadedFiles: (files: { name: string; content: string }[]) => void;

  /** Handle the Antimony to SBML file conversion process */
  handleConversionAntimony: () => void;
  /** Handle the SBML to Antimony file conversion */
  handleConversionSBML: () => void;
  /** Handle the file download */
  handleFileDownload: () => void;
  /** Handle the file upload */
  handleFileUpload: (
    event: React.ChangeEvent<HTMLInputElement>
  ) => Promise<void>;
  /**  Handle a new file */
  handleNewFile: (newFileName: string, fileContent: string) => Promise<void>;
  preferences: {[key: string]: any};
  handlePreferenceUpdate: (preferences: {[key: string]: any}) => void;
<<<<<<< HEAD

  /** Current highlight color */
  highlightColor: string,
  /** Change the current highlight color */
=======
>>>>>>> 00764d15
  setHighlightColor: (color: string) => void;
  /** Options for the highlight color  */
  colors: { name: string; color: string }[];
}

/**
 * @description HeaderMenu component
 * @param db - HeaderMenuProp
 * @param setDb - HeaderMenuProp
 * @param fileName - HeaderMenuProp
 * @param fileContent - HeaderMenuProp
 * @param setFileContent - HeaderMenuProp
 * @param setUploadedFiles - setUploadedFiles
 * @param handleConversionAntimony - HeaderMenuProp
 * @param handleConversionSBML - HeaderMenuProp
 * @param handleFileDownload - HeaderMenuProp
 * @param handleFileUpload - HeaderMenuProp
 * @param handleNewFile - HeaderMenuProp
 * @param preferences - A stateful object that contains the user's AWE preferences
 * @param handlePreferenceUpdate - A function used to update and save the user's AWE preferences
 * @example - <HeaderMenu
 *              handleConversionAntimony={handleConversionAntimony}
 *              handleConversionSBML={handleConversionSBML}
 *              handleFileDownload={handleFileDownload}
 *              handleFileUpload={handleFileUpload}
 *            />
 * @returns - HeaderMenu component
 */
const HeaderMenu: React.FC<HeaderMenuProps> = ({
  db,
  setDb,

  fileName,
  fileContent,
  setFileContent,
  setUploadedFiles,

  handleConversionAntimony,
  handleConversionSBML,
  handleFileDownload,
  handleFileUpload,
  handleNewFile,
  preferences,
  handlePreferenceUpdate,
<<<<<<< HEAD

  highlightColor,
=======
>>>>>>> 00764d15
  setHighlightColor,
  colors,
}) => {
  const [isModalVisible, setModalVisible] = useState(false);
  const [convertedFileContent, setConvertedFileContent] = useState("");
  const [isConverted, setIsConverted] = useState(false);

  const [visibleDropdown, setVisibleDropdown] = useState("");
  const headerRef = useRef<HTMLElement>(null);
  const fileInputRef = useRef<HTMLInputElement>(null);

  const [isAboutModalVisible, setAboutModalVisible] = useState(false);
  const [aboutContent, setAboutContent] = useState('');

  /// Behavior ///

  /**
   * Handles the file annotation process.
   * It checks the file type and either opens a modal or converts an Antimony file to SBML before opening the modal.
   */
  const handleAnnotateClick = async () => {
    if (fileName.endsWith(".xml")) {
      setModalVisible(true);
    } else if (fileName.endsWith(".ant")) {
      try {
        if (window.convertAntimonyToSBML) {
          setConvertedFileContent(
            await window.convertAntimonyToSBML(window.antimonyString)
          );
          setIsConverted(true);
          setModalVisible(true);
        } else {
          console.error(
            "convertAntimonyToSBML function not found in the global scope."
          );
        }
      } catch (err) {
        console.error("Error during Antimony to SBML conversion:", err);
      }
    } else {
      // If the file is neither .xml nor .ant
      alert(
        "Invalid file type.\nOnly AMAS (.ant) and SBML (.xml) files can be annotated using AMAS."
      );
    }
  };

  useEffect(() => {
    function handleKeyDown(event: KeyboardEvent) {
      // Check if Alt+N is pressed
      if (event.altKey && event.key === "n") {
        event.preventDefault();
        handleNewFile("untitled.ant", "");
      }

      // Check if Ctrl+O is pressed
      if (event.ctrlKey && event.key === "o") {
        event.preventDefault();
        fileInputRef.current?.click();
      }
    }

    document.addEventListener("keydown", handleKeyDown);
    return () => {
      document.removeEventListener("keydown", handleKeyDown);
    };
  }, [handleFileUpload, handleNewFile]);

  useEffect(() => {
    if (isAboutModalVisible) {
      fetch('./about.html')
        .then(response =>response.text())
        .then(html => {
          setAboutContent(html);
        });
    }
  }, [isAboutModalVisible]);

  /// Header and dropdown visual handling ///

  const handleMenuOptionClick = (option: string) => {
    if (visibleDropdown === option) {
      setVisibleDropdown("");
    } else {
      setVisibleDropdown(option);
    }
  };

  const handleMenuOptionHover = (option: string) => {
    if (visibleDropdown) {
      setVisibleDropdown(option);
    }
  };

  useEffect(() => {
    function handleOutsideClick(e: MouseEvent) {
      if (
        headerRef.current &&
        !headerRef.current.contains(e.target as Node)
      ) {
        setVisibleDropdown("");
      }
    }

    document.addEventListener("mousedown", handleOutsideClick);
    return () => {
      document.removeEventListener("mousedown", handleOutsideClick);
    };
  }, [visibleDropdown]);

  /** Wraps an onSelected handler so it makes sure to turn off the dropdown. */
  const wrapOnSelected = (onSelected: () => any) => {
    return () => {
      setVisibleDropdown("");
      return onSelected();
    };
  };

  const headerOptions: Record<string, HeaderMenuOption[]> = {
    File: [
      { name: "New File", hotkey: "Alt-N", onSelected: wrapOnSelected(() => handleNewFile("untitled.ant", "")) },
      { name: "Open File(s)", hotkey: "Ctrl-O", onSelected: wrapOnSelected(() => fileInputRef.current?.click()) },
      { name: "Save to Downloads", onSelected: wrapOnSelected(handleFileDownload) },
      "---",
      {
        name: "Convert Antimony → SBML",
        onSelected: wrapOnSelected(() => {
          if (fileName.endsWith(".ant")) {
            handleConversionAntimony();
          } else {
            alert(
              "Invalid file type.\nOnly Antimony (.ant) files can be converted to SBML (.xml)."
            );
          }
        })
      },
      {
        name: "Convert SBML → Antimony",
        onSelected: wrapOnSelected(() => {
          if (fileName.endsWith(".xml")) {
            handleConversionSBML();
          } else {
            alert(
              "Invalid file type.\nOnly SBML (.xml) files can be converted to Antimony (.ant)."
            );
          }
        })
      },
    ],

    Annotate: [
      { name: "Recommend Annotations for All", onSelected: wrapOnSelected(handleAnnotateClick) },
    ],

    Settings: [
      { 
        name: "Color",
        options: [
          {
            name: "Highlight",
            options: colors.map(color => ({
              name: color.name,
              active: highlightColor === color.color,
              extra:
                <div
                  className="color-square"
                  style={{ backgroundColor: color.color }}
                />,
              onSelected: wrapOnSelected(() => setHighlightColor(color.color)),
            })),
          },
        ],
      },
    ],

    Help: [
      { name: "Documentation", link: "https://github.com/sys-bio/AntimonyEditor" },
      { name: "Report Issue", link: "https://github.com/sys-bio/AntimonyEditor/issues" },
      { name: "About", onSelected: wrapOnSelected(() => setAboutModalVisible(true)) },
    ],
  };

  return (
    <>
      <header ref={headerRef}>
        <h1 className="title">Antimony Web Editor</h1>
        <input
          ref={fileInputRef}
          id="file-upload"
          type="file"
          multiple
          onChange={handleFileUpload}
          accept=".ant,.xml,.txt"
        />
        <nav>
          <ul className="header-menu">
<<<<<<< HEAD
            {Object.entries(headerOptions).map(([name, options]) =>
              <li key={name} className="header-menu-option">
                <button
                  onClick={() => handleMenuOptionClick(name)}
                  onMouseEnter={() => handleMenuOptionHover(name)}
                >{name}</button>

                {visibleDropdown === name &&
                  <HeaderMenuDropdown
                    options={options}
                  />
                }
              </li>
            )}
=======
            <li
              className={`header-menu-item ${
                dropdownVisible === "file" && "header-menu-selected"
              }`}
              onClick={() => handleMenuOptionClick("file")}
              onMouseEnter={() => handleMenuOptionHover("file")}
            >
              File
              {dropdownVisible === "file" && (
                <ul
                  className="header-menu-dropdown"
                  onClick={(e: React.MouseEvent) => e.stopPropagation()}
                >
                  <li>
                    <div
                      className="header-menu-command"
                      onClick={() => {
                        setDropdownVisible("");
                        handleNewFile("untitled.ant", "");
                      }}
                    >
                      <div>New File</div>
                      <div>Alt+N</div>
                    </div>
                  </li>
                  <li
                    onClick={() => {
                      setDropdownVisible("");
                      fileInputRef.current?.click();
                    }}
                  >
                    <div className="header-menu-command">
                      <div>Open File(s)</div>
                      <div>Ctrl+O</div>
                    </div>
                  </li>
                  <li
                    onClick={() => {
                      setDropdownVisible("");
                      handleFileDownload();
                    }}
                  >
                    <div className="header-menu-command">Save to Downloads</div>
                  </li>
                  <hr />
                  <li
                    onClick={() => {
                      setDropdownVisible("");
                      if (fileName.endsWith(".ant")) {
                        handleConversionAntimony();
                      } else {
                        alert(
                          "Invalid file type.\nOnly Antimony (.ant) files can be converted to SBML (.xml)."
                        );
                      }
                    }}
                  >
                    <div className="header-menu-command">
                      Convert Antimony → SBML
                    </div>
                  </li>
                  <li
                    onClick={() => {
                      setDropdownVisible("");
                      if (fileName.endsWith(".xml")) {
                        handleConversionSBML();
                      } else {
                        alert(
                          "Invalid file type.\nOnly SBML (.xml) files can be converted to Antimony (.ant)."
                        );
                      }
                    }}
                  >
                    <div className="header-menu-command">
                      Convert SBML → Antimony
                    </div>
                  </li>
                </ul>
              )}
            </li>
            <li
              className={`header-menu-item ${
                dropdownVisible === "annotate" && "header-menu-selected"
              }`}
              onClick={() => handleMenuOptionClick("annotate")}
              onMouseEnter={() => handleMenuOptionHover("annotate")}
            >
              Annotate
              {dropdownVisible === "annotate" && (
                <ul
                  className="header-menu-dropdown"
                  onClick={(e: React.MouseEvent) => e.stopPropagation()}
                >
                  <li onClick={handleAnnotateClick}>
                    <div className="header-menu-command">
                      Generate Annotations
                    </div>
                  </li>
                </ul>
              )}
            </li>
            <li
              className={`header-menu-item ${
                dropdownVisible === "settings" && "header-menu-selected"
              }`}
              onClick={() => handleMenuOptionClick("settings")}
              onMouseEnter={() => handleMenuOptionHover("settings")}
            >
              Settings
              {dropdownVisible === "settings" && (
                <ul
                  className="header-menu-dropdown"
                  onClick={(e: React.MouseEvent) => e.stopPropagation()}
                >
                  <li
                    onMouseEnter={() => handleSubMenuOptionHover("color")}
                    onMouseLeave={() => handleSubMenuOptionLeave("color")}
                  >
                    <div className="header-menu-command">
                      <div className="menu-text">Color</div>
                      <div className="arrow-icon">&#9658;</div>
                    </div>
                    {subDropdownVisible === "color" && (
                      <ul
                        className="sub-menu-dropdown"
                        onMouseEnter={() => handleSubMenuOptionHover("color")}
                        onMouseLeave={() => handleSubMenuOptionLeave("color")}
                      >
                        <li
                          onMouseEnter={() =>
                            handleColorOptionHover("highlight")
                          }
                          onMouseLeave={() =>
                            handleColorOptionLeave("highlight")
                          }
                        >
                          <div className="header-menu-command">
                            <div className="menu-text">Highlight</div>
                            <div className="arrow-icon">&#9658;</div>
                          </div>
                          {colorDropdownVisible === "highlight" && (
                            <ul className="sub-menu-dropdown">
                              {colors.map((color, index) => (
                                <li
                                  key={index}
                                  onClick={() => {
                                    setHighlightColor(color.color);
                                    handleAllDropdownsHidden();
                                  }}
                                >
                                  <div className="color-option">
                                    {color.name}
                                    <div
                                      className="color-square"
                                      style={{ backgroundColor: color.color }}
                                    ></div>
                                  </div>
                                </li>
                              ))}
                            </ul>
                          )}
                        </li>
                      </ul>
                    )}
                  </li>
                </ul>
              )}
            </li>
            <li
              className={`header-menu-item ${
                dropdownVisible === "help" && "header-menu-selected"
              }`}
              onClick={() => handleMenuOptionClick("help")}
              onMouseEnter={() => handleMenuOptionHover("help")}
            >
              Help
              {dropdownVisible === "help" && (
                <ul
                  className="header-menu-dropdown"
                  onClick={(e: React.MouseEvent) => e.stopPropagation()}
                >
                  <li onClick={() => setDropdownVisible("")}>
                    <a
                      href="https://github.com/sys-bio/AntimonyEditor"
                      target="_blank"
                      rel="noreferrer"
                    >
                      Documentation
                    </a>
                  </li>
                  <li onClick={() => setDropdownVisible("")}>
                    <a
                      href="https://github.com/sys-bio/AntimonyEditor/issues"
                      target="_blank"
                      rel="noreferrer"
                    >
                      Report Issue
                    </a>
                  </li>
                  <li onClick={() => { 
                    setDropdownVisible("");
                    setAboutModalVisible(true);
                    }}>
                    <div className="header-menu-command">
                      About
                    </div>
                  </li>
                </ul>
              )}
            </li>
>>>>>>> 00764d15
          </ul>
        </nav>
      </header>

      {isModalVisible && (
        <RecommendAnnotationModal
          db={db}
          setDb={setDb}
          onClose={() => setModalVisible(false)}
          fileName={fileName}
          fileContent={isConverted ? convertedFileContent : fileContent}
          setFileContent={setFileContent}
          setUploadedFiles={setUploadedFiles}
          isConverted={isConverted}
          preferences={preferences}
          handlePreferenceUpdate={handlePreferenceUpdate}
        />
      )}
      
      {isAboutModalVisible && (
        <div 
          className="modal-background" 
          onClick={() => setAboutModalVisible(false)}
        >
        <div 
          className="about-modal" 
          onClick={(e) => e.stopPropagation()}
        >
          <div dangerouslySetInnerHTML={{ __html: aboutContent }} />
        </div>
      </div>
      )}
    </>
  );
};

export default HeaderMenu;<|MERGE_RESOLUTION|>--- conflicted
+++ resolved
@@ -23,6 +23,8 @@
  * @property {function} handleNewFile - Handle a new file
  * @property {dict} preferences - A stateful object that contains the user's AWE preferences
  * @property {function} handlePreferenceUpdate - A function used to update and save the user's AWE preferences
+ * @property {dict} preferences - A stateful object that contains the user's AWE preferences
+ * @property {function} handlePreferenceUpdate - A function used to update and save the user's AWE preferences
  */
 interface HeaderMenuProps {
   db: IDBPDatabase<MyDB> | null | undefined;
@@ -51,13 +53,10 @@
   handleNewFile: (newFileName: string, fileContent: string) => Promise<void>;
   preferences: {[key: string]: any};
   handlePreferenceUpdate: (preferences: {[key: string]: any}) => void;
-<<<<<<< HEAD
 
   /** Current highlight color */
   highlightColor: string,
   /** Change the current highlight color */
-=======
->>>>>>> 00764d15
   setHighlightColor: (color: string) => void;
   /** Options for the highlight color  */
   colors: { name: string; color: string }[];
@@ -78,6 +77,8 @@
  * @param handleNewFile - HeaderMenuProp
  * @param preferences - A stateful object that contains the user's AWE preferences
  * @param handlePreferenceUpdate - A function used to update and save the user's AWE preferences
+ * @param preferences - A stateful object that contains the user's AWE preferences
+ * @param handlePreferenceUpdate - A function used to update and save the user's AWE preferences
  * @example - <HeaderMenu
  *              handleConversionAntimony={handleConversionAntimony}
  *              handleConversionSBML={handleConversionSBML}
@@ -102,11 +103,8 @@
   handleNewFile,
   preferences,
   handlePreferenceUpdate,
-<<<<<<< HEAD
 
   highlightColor,
-=======
->>>>>>> 00764d15
   setHighlightColor,
   colors,
 }) => {
@@ -303,7 +301,6 @@
         />
         <nav>
           <ul className="header-menu">
-<<<<<<< HEAD
             {Object.entries(headerOptions).map(([name, options]) =>
               <li key={name} className="header-menu-option">
                 <button
@@ -318,218 +315,6 @@
                 }
               </li>
             )}
-=======
-            <li
-              className={`header-menu-item ${
-                dropdownVisible === "file" && "header-menu-selected"
-              }`}
-              onClick={() => handleMenuOptionClick("file")}
-              onMouseEnter={() => handleMenuOptionHover("file")}
-            >
-              File
-              {dropdownVisible === "file" && (
-                <ul
-                  className="header-menu-dropdown"
-                  onClick={(e: React.MouseEvent) => e.stopPropagation()}
-                >
-                  <li>
-                    <div
-                      className="header-menu-command"
-                      onClick={() => {
-                        setDropdownVisible("");
-                        handleNewFile("untitled.ant", "");
-                      }}
-                    >
-                      <div>New File</div>
-                      <div>Alt+N</div>
-                    </div>
-                  </li>
-                  <li
-                    onClick={() => {
-                      setDropdownVisible("");
-                      fileInputRef.current?.click();
-                    }}
-                  >
-                    <div className="header-menu-command">
-                      <div>Open File(s)</div>
-                      <div>Ctrl+O</div>
-                    </div>
-                  </li>
-                  <li
-                    onClick={() => {
-                      setDropdownVisible("");
-                      handleFileDownload();
-                    }}
-                  >
-                    <div className="header-menu-command">Save to Downloads</div>
-                  </li>
-                  <hr />
-                  <li
-                    onClick={() => {
-                      setDropdownVisible("");
-                      if (fileName.endsWith(".ant")) {
-                        handleConversionAntimony();
-                      } else {
-                        alert(
-                          "Invalid file type.\nOnly Antimony (.ant) files can be converted to SBML (.xml)."
-                        );
-                      }
-                    }}
-                  >
-                    <div className="header-menu-command">
-                      Convert Antimony → SBML
-                    </div>
-                  </li>
-                  <li
-                    onClick={() => {
-                      setDropdownVisible("");
-                      if (fileName.endsWith(".xml")) {
-                        handleConversionSBML();
-                      } else {
-                        alert(
-                          "Invalid file type.\nOnly SBML (.xml) files can be converted to Antimony (.ant)."
-                        );
-                      }
-                    }}
-                  >
-                    <div className="header-menu-command">
-                      Convert SBML → Antimony
-                    </div>
-                  </li>
-                </ul>
-              )}
-            </li>
-            <li
-              className={`header-menu-item ${
-                dropdownVisible === "annotate" && "header-menu-selected"
-              }`}
-              onClick={() => handleMenuOptionClick("annotate")}
-              onMouseEnter={() => handleMenuOptionHover("annotate")}
-            >
-              Annotate
-              {dropdownVisible === "annotate" && (
-                <ul
-                  className="header-menu-dropdown"
-                  onClick={(e: React.MouseEvent) => e.stopPropagation()}
-                >
-                  <li onClick={handleAnnotateClick}>
-                    <div className="header-menu-command">
-                      Generate Annotations
-                    </div>
-                  </li>
-                </ul>
-              )}
-            </li>
-            <li
-              className={`header-menu-item ${
-                dropdownVisible === "settings" && "header-menu-selected"
-              }`}
-              onClick={() => handleMenuOptionClick("settings")}
-              onMouseEnter={() => handleMenuOptionHover("settings")}
-            >
-              Settings
-              {dropdownVisible === "settings" && (
-                <ul
-                  className="header-menu-dropdown"
-                  onClick={(e: React.MouseEvent) => e.stopPropagation()}
-                >
-                  <li
-                    onMouseEnter={() => handleSubMenuOptionHover("color")}
-                    onMouseLeave={() => handleSubMenuOptionLeave("color")}
-                  >
-                    <div className="header-menu-command">
-                      <div className="menu-text">Color</div>
-                      <div className="arrow-icon">&#9658;</div>
-                    </div>
-                    {subDropdownVisible === "color" && (
-                      <ul
-                        className="sub-menu-dropdown"
-                        onMouseEnter={() => handleSubMenuOptionHover("color")}
-                        onMouseLeave={() => handleSubMenuOptionLeave("color")}
-                      >
-                        <li
-                          onMouseEnter={() =>
-                            handleColorOptionHover("highlight")
-                          }
-                          onMouseLeave={() =>
-                            handleColorOptionLeave("highlight")
-                          }
-                        >
-                          <div className="header-menu-command">
-                            <div className="menu-text">Highlight</div>
-                            <div className="arrow-icon">&#9658;</div>
-                          </div>
-                          {colorDropdownVisible === "highlight" && (
-                            <ul className="sub-menu-dropdown">
-                              {colors.map((color, index) => (
-                                <li
-                                  key={index}
-                                  onClick={() => {
-                                    setHighlightColor(color.color);
-                                    handleAllDropdownsHidden();
-                                  }}
-                                >
-                                  <div className="color-option">
-                                    {color.name}
-                                    <div
-                                      className="color-square"
-                                      style={{ backgroundColor: color.color }}
-                                    ></div>
-                                  </div>
-                                </li>
-                              ))}
-                            </ul>
-                          )}
-                        </li>
-                      </ul>
-                    )}
-                  </li>
-                </ul>
-              )}
-            </li>
-            <li
-              className={`header-menu-item ${
-                dropdownVisible === "help" && "header-menu-selected"
-              }`}
-              onClick={() => handleMenuOptionClick("help")}
-              onMouseEnter={() => handleMenuOptionHover("help")}
-            >
-              Help
-              {dropdownVisible === "help" && (
-                <ul
-                  className="header-menu-dropdown"
-                  onClick={(e: React.MouseEvent) => e.stopPropagation()}
-                >
-                  <li onClick={() => setDropdownVisible("")}>
-                    <a
-                      href="https://github.com/sys-bio/AntimonyEditor"
-                      target="_blank"
-                      rel="noreferrer"
-                    >
-                      Documentation
-                    </a>
-                  </li>
-                  <li onClick={() => setDropdownVisible("")}>
-                    <a
-                      href="https://github.com/sys-bio/AntimonyEditor/issues"
-                      target="_blank"
-                      rel="noreferrer"
-                    >
-                      Report Issue
-                    </a>
-                  </li>
-                  <li onClick={() => { 
-                    setDropdownVisible("");
-                    setAboutModalVisible(true);
-                    }}>
-                    <div className="header-menu-command">
-                      About
-                    </div>
-                  </li>
-                </ul>
-              )}
-            </li>
->>>>>>> 00764d15
           </ul>
         </nav>
       </header>
