import React, { useEffect, useState, useMemo, useRef } from "react";
import "./CreateAnnotationModal.css";
import * as monaco from "monaco-editor";

import { getChebi, getUniProt, getRhea, getOntology } from "../../features/AnnotationSearch";
import { SrcPosition } from "../../language-handler/Types";

/**
 * @description CreateAnnotationModal interface
 * @interface
 * @property {function} onClose - Function to close the modal
 * @property {} annotationAddPosition - SrcPosition where the new annotation is to be added
 * @property {} editorInstance - Monaco editor instance to add annotation to
 * @property {} varToAnnotate - id and name of the var being annotated.
 */
interface CreateAnnotationModalProps {
  onClose: () => void;
  annotationAddPosition: SrcPosition | null;
  editorInstance: monaco.editor.IStandaloneCodeEditor | null;
  varToAnnotate: {id: string, name: string | undefined} | null;
}

/**
 * @description Holds relevant information for a single annotation search result
 * @interface
 * @property {string} name - The name of the annotation
 * @property {string} id - The id of the annotation
 * @property {string} detail - A description of the annotation
 * @property {function} link -  The link that will appear for the annotation
 */
interface AnnotationInfo {
  name: string;
  id: string;
  description: string;
  link?: string;
  ec?: string[];
  organism?: { scientificName: string; commonName: string };
}

/**
 * @description Holds relevant information for a single database to query from
 * @interface
 * @property {string} label - The label of the database item
 * @property {string} id - The id of the database item
 * @property {string} detail - The detail of what the database item is commonly used for
 * @property {function} searchFunction - The function used to query the database
 */
interface Database {
  label: string;
  id: string;
  detail: string;
  searchFunction: (
    setLoading: React.Dispatch<React.SetStateAction<boolean>>,
    setSearchResults: React.Dispatch<React.SetStateAction<AnnotationInfo[]>>,
    ref: React.RefObject<HTMLInputElement>,
    ontologyId?: string
  ) => void;
}

/**
 * @description The databases to query from
 */
const databases: Database[] = [
  {
    label: "ChEBI",
    id: "chebi",
    detail: "Species",
    searchFunction: getChebi,
  },
  {
    label: "UniProt",
    id: "uniprot",
    detail: "Species",
    searchFunction: getUniProt,
  },
  {
    label: "RHEA",
    id: "rhea",
    detail: "Reactions",
    searchFunction: getRhea,
  },
  {
    label: "Gene Ontology",
    id: "go",
    detail: "Compartments, Reactions",
    searchFunction: getOntology,
  },
  {
    label: "Cell Type Ontology",
    id: "cl",
    detail: "Compartments",
    searchFunction: getOntology,
  },
  {
    label: "Protein Ontology",
    id: "pr",
    detail: "Species",
    searchFunction: getOntology,
  },
  {
    label: "Ontology for Biomedical Investigations",
    id: "obi",
    detail: "Compartments",
    searchFunction: getOntology,
  },
  {
    label: "Foundational Model of Anatomy",
    id: "fma",
    detail: "Compartments",
    searchFunction: getOntology,
  },
  {
    label: "Mouse Adult Gross Anatomy",
    id: "ma",
    detail: " Compartments",
    searchFunction: getOntology,
  },
];

const TOTAL_STEPS = 2;

/**
 * @description CreateAnnotationModal component
 * @param onClose - CreateAnnotationModalProps
 * @example - <CreateAnnotationModal onClose={closeModal} />
 * @returns - CreateAnnotationModal component
 */
const CreateAnnotationModal: React.FC<CreateAnnotationModalProps> = ({
  onClose,
  annotationAddPosition,
  editorInstance,
  varToAnnotate,
}) => {
  const [loading, setLoading] = useState<boolean>(false);
  const [step, setStep] = useState<number>(1);
  const [searchTerm, setSearchTerm] = useState<string>("");
  const [chosenDatabase, setChosenDatabase] = useState<Database | null>(null);
  const [databaseSearchResults, setDatabaseSearchResults] = useState<Database[]>(databases);
  const [annotationSearchResults, setAnnotationSearchResults] = useState<AnnotationInfo[]>([]);

  const modalRef = useRef<HTMLDivElement>(null);
  const chebiRef = useRef<HTMLInputElement>(null);
  const uniprotRef = useRef<HTMLInputElement>(null);
  const rheaRef = useRef<HTMLInputElement>(null);
  const goRef = useRef<HTMLInputElement>(null);
  const clRef = useRef<HTMLInputElement>(null);
  const prRef = useRef<HTMLInputElement>(null);
  const obiRef = useRef<HTMLInputElement>(null);
  const fmaRef = useRef<HTMLInputElement>(null);
  const maRef = useRef<HTMLInputElement>(null);

  const refs: { [key: string]: React.RefObject<HTMLInputElement> } = useMemo(
    () => ({
      chebi: chebiRef,
      uniprot: uniprotRef,
      rhea: rheaRef,
      go: goRef,
      cl: clRef,
      pr: prRef,
      obi: obiRef,
      fma: fmaRef,
      ma: maRef,
    }),
    []
  );

  /**
   * @description Initialize each searchbar with their search function
   */
  useEffect(() => {
    if (step === 2 && chosenDatabase) {
      chosenDatabase.searchFunction(
        setLoading,
        setAnnotationSearchResults,
        refs[chosenDatabase.id],
        chosenDatabase.id
      );
    }
  }, [step, chosenDatabase, refs]);

  useEffect(() => {
    const handleClickOutside = (event: MouseEvent) => {
      if (modalRef.current && !modalRef.current.contains(event.target as Node)) {
        onClose(); // Close the modal if the click is outside the modal
      }
    };

    document.addEventListener("mousedown", handleClickOutside);
    return () => {
      document.removeEventListener("mousedown", handleClickOutside);
    };
  }, [onClose]);

  /**
   * @description Handle search input change, looks for matches on database name, as well as
   * the type of variable the database is commonly used for, eg: species, compartments, reactions, etc.
   */
  const handleSearch = (event: React.ChangeEvent<HTMLInputElement>) => {
    setSearchTerm(event.target.value);
    if (step === 1) {
      const filtered = databases.filter(
        (database) =>
          database.label.toLowerCase().includes(event.target.value.toLowerCase()) ||
          database.detail.toLowerCase().includes(event.target.value.toLowerCase())
      );
      setDatabaseSearchResults(filtered);
    }
  };

  /**
   * @description Handle selecting a database
   */
  const handleSelectDatabase = (database: Database) => {
    let autoPopulate = "";
    if (varToAnnotate) {
<<<<<<< HEAD
      if (varToAnnotate.name) {
        autoPopulate = varToAnnotate.name;
      } else {
        autoPopulate = varToAnnotate.id;
      }
=======
      autoPopulate = varToAnnotate;
>>>>>>> 1d1907a8
    }
    setStep(2);
    setSearchTerm(autoPopulate);
    setChosenDatabase(database);
    setAnnotationSearchResults([]);
  };

  /**
   * @description Reset to Step 1
   */
  const handleBack = () => {
    setStep(1);
    setSearchTerm("");
    setChosenDatabase(null);
    setDatabaseSearchResults(databases);
  };

  /**
   * @description Create an annotation in the editor when an annotation is selected
   */
  const handleCreateAnnotation = (annotation: AnnotationInfo) => {
    onClose();
    let line = 0;
    let col = 0;
    if (annotationAddPosition) {
      line = annotationAddPosition.line;
      col = annotationAddPosition.column;
    }

    // this adds indentation for when annotation should be within a model
    // if there is indentation, it should always be based on
    // the preset indentation level of the editor (2 spaces I think?)
    let spaces = "";
    for (let i = 0; i < col; i++) {
      spaces += " ";
    }

    // total number of lines in the editor currently
    let lineCount: number | undefined = editorInstance?.getModel()?.getLineCount();

    // setup the edits/operations the editor should perform.
    let comment = "//" + annotation.name;
<<<<<<< HEAD
    let text = spaces + varToAnnotate?.id + ' identity "' + annotation.link + "\";" + comment;
=======
    let text = spaces + varToAnnotate + ' identity "' + annotation.link + '";' + comment;
>>>>>>> 1d1907a8
    let selection = new monaco.Range(line, 0, line, 0);
    let id = { major: 1, minor: 1 };
    let op = { identifier: id, range: selection, text: text, forceMoveMarkers: true };

    if (lineCount && line > lineCount) {
      // line to insert is more than existing lines in editor
      // so need to prepend a new line
      op.text = "\n" + op.text;
    } else {
      // new line already exists, append a
      // newline so that inserting into
      // a model defined within the file works.
      op.text = op.text + "\n";
    }

    // perform the editor update.
    editorInstance?.executeEdits("my-source", [op]);
    editorInstance?.revealLineInCenter(line);
    // make sure the added line is selected.
    editorInstance?.setSelection(
      new monaco.Range(
        line,
        spaces.length + 1,
        line,
        text.length - spaces.length - comment.length + 2
      )
    );
  };

  /**
   * @description Takes care of showing EC number and associated link for a rhea search
   * @param annotation
   * @returns html holding EC number and link if EC numbers exist.
   */
  const handleRheaSearchResults = (annotation: AnnotationInfo) => {
    if (annotation.ec && annotation.ec.length > 1) {
      let len = annotation.ec.length;
      return (
        <span className="annotationEC">
          {annotation.ec.map((ec, index) => (
            <span>
              EC:
              <a
                className="ecLink"
                href={"https://enzyme.expasy.org/EC/" + ec}
                target="_blank"
                rel="noopener noreferrer"
              >
                {ec}
              </a>
              {annotation.ec && len > 1 && index < len - 1 && ", "}
            </span>
          ))}
        </span>
      );
    }
  };

  /**
   * Takes care of showing the organism scientific and commonName
   * @param annotation
   * @returns
   */
  const handleUniProtSearchResults = (annotation: AnnotationInfo) => {
    if (annotation.organism) {
      return (
        <span className="annotationEC">
          Organism: {annotation.organism.scientificName}
          {annotation.organism.commonName && " (" + annotation.organism.commonName + ")"}
        </span>
      );
    }
  };

  return (
    <div className="annot-modal" ref={modalRef} onClick={(e) => e.stopPropagation()}>
      <div className="modal-title-container">
        {step === 2 && (
          <button className="back-button" onClick={handleBack}>
            Back
          </button>
        )}
        <div className="modal-title">
          {step === 2 && `${chosenDatabase?.label} (${step}/${TOTAL_STEPS})`}
          {step === 1 && `Create Annotation (${step}/${TOTAL_STEPS})`}
        </div>
        {step === 2 && <div className="filler" />}
      </div>

      {step === 1 && (
        <input
          id="annot-browse"
          type="text"
          value={searchTerm}
          onChange={handleSearch}
          placeholder="Pick a database to query"
        />
      )}

      {step === 2 && chosenDatabase && (
        <input
          id="annot-browse"
          type="text"
          value={searchTerm}
          onChange={handleSearch}
          placeholder="Enter query"
          ref={refs[chosenDatabase.id]}
        />
      )}

      <ul className="annot-results">
        {loading ? (
          <li className="loading">Loading...</li>
        ) : step === 1 ? (
          databaseSearchResults.map((database: Database) => (
            <li key={database.id} onClick={() => handleSelectDatabase(database)}>
              {database.label}
              <div className="database-detail">{database.detail}</div>
            </li>
          ))
        ) : (
          annotationSearchResults.map((annotation: AnnotationInfo) => (
            <li
              key={annotation.id}
              className={annotation.id}
              onClick={(e) =>
                annotation.id === "unable-to-retrieve" || annotation.id === "no-results-found"
                  ? e.preventDefault()
                  : handleCreateAnnotation(annotation)
              }
            >
              <span className="annotationName">{annotation.name}</span>
              <span className="annotationDescription">{annotation.description}</span>
              {handleRheaSearchResults(annotation)}
              {handleUniProtSearchResults(annotation)}
            </li>
          ))
        )}
      </ul>
    </div>
  );
};

export default CreateAnnotationModal;<|MERGE_RESOLUTION|>--- conflicted
+++ resolved
@@ -213,15 +213,11 @@
   const handleSelectDatabase = (database: Database) => {
     let autoPopulate = "";
     if (varToAnnotate) {
-<<<<<<< HEAD
       if (varToAnnotate.name) {
         autoPopulate = varToAnnotate.name;
       } else {
         autoPopulate = varToAnnotate.id;
       }
-=======
-      autoPopulate = varToAnnotate;
->>>>>>> 1d1907a8
     }
     setStep(2);
     setSearchTerm(autoPopulate);
@@ -264,11 +260,7 @@
 
     // setup the edits/operations the editor should perform.
     let comment = "//" + annotation.name;
-<<<<<<< HEAD
     let text = spaces + varToAnnotate?.id + ' identity "' + annotation.link + "\";" + comment;
-=======
-    let text = spaces + varToAnnotate + ' identity "' + annotation.link + '";' + comment;
->>>>>>> 1d1907a8
     let selection = new monaco.Range(line, 0, line, 0);
     let id = { major: 1, minor: 1 };
     let op = { identifier: id, range: selection, text: text, forceMoveMarkers: true };
