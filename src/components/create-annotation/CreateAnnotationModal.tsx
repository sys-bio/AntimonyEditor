import React, { useEffect, useState, useMemo, useRef } from "react";
import "./CreateAnnotationModal.css";
import * as monaco from "monaco-editor";

import { getChebi, getUniProt, getRhea, getOntology } from "../../features/AnnotationSearch";
import { SrcPosition } from "../../language-handler/Types";

/**
 * @description CreateAnnotationModal interface
 * @interface
 * @property {function} onClose - Function to close the modal
 * @property {} annotationAddPosition - SrcPosition where the new annotation is to be added
 * @property {} editorInstance - Monaco editor instance to add annotation to
 * @property {} varToAnnotate - id of the var being annotated.
 */
interface CreateAnnotationModalProps {
  onClose: () => void;
  annotationAddPosition: SrcPosition | null;
  editorInstance: monaco.editor.IStandaloneCodeEditor | null;
  varToAnnotate: string | null;
}

/**
 * @description Holds relevant information for a single annotation search result
 * @interface
 * @property {string} name - The name of the annotation
 * @property {string} id - The id of the annotation
 * @property {string} detail - A description of the annotation
 * @property {function} link -  The link that will appear for the annotation
 */
interface AnnotationInfo {
  name: string;
  id: string;
  description: string;
  link?: string;
  ec?: string[];
  organism?: {scientificName: string, commonName: string};
}

/**
 * @description Holds relevant information for a single database to query from
 * @interface
 * @property {string} label - The label of the database item
 * @property {string} id - The id of the database item
 * @property {string} detail - The detail of what the database item is commonly used for
 * @property {function} searchFunction - The function used to query the database
 */
interface Database {
  label: string;
  id: string;
  detail: string;
  searchFunction: (
    setLoading: React.Dispatch<React.SetStateAction<boolean>>,
    setSearchResults: React.Dispatch<React.SetStateAction<AnnotationInfo[]>>,
    ref: React.RefObject<HTMLInputElement>,
    ontologyId?: string
  ) => void;
}

/**
 * @description The databases to query from
 */
const databases: Database[] = [
  {
    label: "ChEBI",
    id: "chebi",
    detail: "Species",
    searchFunction: getChebi,
  },
  {
    label: "UniProt",
    id: "uniprot",
    detail: "Species",
    searchFunction: getUniProt,
  },
  {
    label: "RHEA",
    id: "rhea",
    detail: "Reactions",
    searchFunction: getRhea,
  },
  {
    label: "Gene Ontology",
    id: "go",
    detail: "Compartments, Reactions",
    searchFunction: getOntology,
  },
  {
    label: "Cell Type Ontology",
    id: "cl",
    detail: "Compartments",
    searchFunction: getOntology,
  },
  {
    label: "Protein Ontology",
    id: "pr",
    detail: "Species",
    searchFunction: getOntology,
  },
  {
    label: "Ontology for Biomedical Investigations",
    id: "obi",
    detail: "Compartments",
    searchFunction: getOntology,
  },
  {
    label: "Foundational Model of Anatomy",
    id: "fma",
    detail: "Compartments",
    searchFunction: getOntology,
  },
  {
    label: "Mouse Adult Gross Anatomy",
    id: "ma",
    detail: " Compartments",
    searchFunction: getOntology,
  },
];

const TOTAL_STEPS = 2;

/**
 * @description CreateAnnotationModal component
 * @param onClose - CreateAnnotationModalProps
 * @example - <CreateAnnotationModal onClose={closeModal} />
 * @returns - CreateAnnotationModal component
 */
const CreateAnnotationModal: React.FC<CreateAnnotationModalProps> = ({
  onClose,
  annotationAddPosition,
  editorInstance,
  varToAnnotate,
}) => {
  const [loading, setLoading] = useState<boolean>(false);
  const [step, setStep] = useState<number>(1);
  const [searchTerm, setSearchTerm] = useState<string>("");
  const [chosenDatabase, setChosenDatabase] = useState<Database | null>(null);
  const [databaseSearchResults, setDatabaseSearchResults] = useState<Database[]>(databases);
  const [annotationSearchResults, setAnnotationSearchResults] = useState<AnnotationInfo[]>([]);

  const chebiRef = useRef<HTMLInputElement>(null);
  const uniprotRef = useRef<HTMLInputElement>(null);
  const rheaRef = useRef<HTMLInputElement>(null);
  const goRef = useRef<HTMLInputElement>(null);
  const clRef = useRef<HTMLInputElement>(null);
  const prRef = useRef<HTMLInputElement>(null);
  const obiRef = useRef<HTMLInputElement>(null);
  const fmaRef = useRef<HTMLInputElement>(null);
  const maRef = useRef<HTMLInputElement>(null);

  const refs: { [key: string]: React.RefObject<HTMLInputElement> } = useMemo(
    () => ({
      chebi: chebiRef,
      uniprot: uniprotRef,
      rhea: rheaRef,
      go: goRef,
      cl: clRef,
      pr: prRef,
      obi: obiRef,
      fma: fmaRef,
      ma: maRef,
    }),
    []
  );

  /**
   * @description Initialize each searchbar with their search function
   */
  useEffect(() => {
    if (step === 2 && chosenDatabase) {
      chosenDatabase.searchFunction(
        setLoading,
        setAnnotationSearchResults,
        refs[chosenDatabase.id],
        chosenDatabase.id
      );
    }
  }, [step, chosenDatabase, refs]);

  /**
   * @description Handle search input change
   */
  const handleSearch = (event: React.ChangeEvent<HTMLInputElement>) => {
    setSearchTerm(event.target.value);
    if (step === 1) {
      const filtered = databases.filter((database) =>
        database.label.toLowerCase().includes(event.target.value.toLowerCase())
      );
      setDatabaseSearchResults(filtered);
    }
  };

  /**
   * @description Handle selecting a database
   */
  const handleSelectDatabase = (database: Database) => {
    setStep(2);
    setSearchTerm("");
    setChosenDatabase(database);
    setAnnotationSearchResults([]);
  };

  /**
   * @description Reset to Step 1
   */
  const handleBack = () => {
    setStep(1);
    setSearchTerm("");
    setChosenDatabase(null);
    setDatabaseSearchResults(databases);
  };

  /**
   * @description Create an annotation in the editor when an annotation is selected
   */
  const handleCreateAnnotation = (annotation: AnnotationInfo) => {
    onClose();
    let line = 0;
    let col = 0;
    if (annotationAddPosition) {
      line = annotationAddPosition.line;
      col = annotationAddPosition.column;
    }
    let id = { major: 1, minor: 1 };
    let spaces = "";
    for (let i = 0; i < col; i++) {
      spaces += " ";
<<<<<<< HEAD
    }
    let text = spaces + varToAnnotate + ' identity "' + annotation.link + '";\n';
=======
    }            
    let text = spaces + varToAnnotate + " identity \"" + annotation.link + "\"; //" + annotation.name +"\n" ;

>>>>>>> af00301f
    let selection = new monaco.Range(line, 0, line, 0);
    let op = { identifier: id, range: selection, text: text, forceMoveMarkers: true };
    editorInstance?.executeEdits("my-source", [op]);
    let a: monaco.IMarkdownString;

    editorInstance?.revealLineInCenter(line);
    // TODO: try to select the new annotation to make it clear which line was added.
  };

  /**
   * @description Takes care of showing EC number and associated link for a rhea search
   * @param annotation 
   * @returns html holding EC number and link if EC numbers exist.
   */
  const handleRheaSearchResults = (annotation: AnnotationInfo) => {
    if (annotation.ec && annotation.ec.length > 0) {
      return (
        <span className="annotationEC">
            {annotation.ec.map((ec, index) => (
              <span>EC:<a className="ecLink" href={"https://enzyme.expasy.org/EC/" + ec} target="_blank" rel="noopener noreferrer">{ec}</a></span>))}
        </span>
      )
    }
  }

  /**
   * Takes care of showing the organism scientific and commonName
   * @param annotation 
   * @returns 
   */
  const handleUniProtSearchResults = (annotation: AnnotationInfo) => {
    if (annotation.organism) {
      return (
        <span className="annotationEC">Organism: {annotation.organism.scientificName} 
          {annotation.organism.commonName && " (" + annotation.organism.commonName+")"}
        </span>
      )
    }
  }

  return (
    <div className="annot-modal" onClick={(e) => e.stopPropagation()}>
      <div className="modal-title-container">
        {step === 2 && (
          <button className="back-button" onClick={handleBack}>
            Back
          </button>
        )}
        <div className="modal-title">{`Create Annotation (${step}/${TOTAL_STEPS})`}</div>
        {step === 2 && <div className="filler" />}
      </div>

      {step === 1 && (
        <input
          id="annot-browse"
          type="text"
          value={searchTerm}
          onChange={handleSearch}
          placeholder="Pick a database to query"
        />
      )}

      {step === 2 && chosenDatabase && (
        <input
          id="annot-browse"
          type="text"
          value={searchTerm}
          onChange={handleSearch}
          placeholder="Enter query"
          ref={refs[chosenDatabase.id]}
        />
      )}

      <ul className="annot-results">
        {loading ? (
          <li className="loading">Loading...</li>
        ) : step === 1 ? (
          databaseSearchResults.map((database: Database) => (
            <li key={database.id} onClick={() => handleSelectDatabase(database)}>
              {database.label}
              <div className="database-detail">{database.detail}</div>
            </li>
          ))
        ) : (
          annotationSearchResults.map((annotation: AnnotationInfo) => (
            <li
              key={annotation.id}
              className={annotation.id}
              onClick={(e) =>
                annotation.id === "unable-to-retrieve" || annotation.id === "no-results-found"
                  ? e.preventDefault()
                  : handleCreateAnnotation(annotation)
              }
            >
              <span className="annotationName">{annotation.name}</span>
              <span className="annotationDescription">{annotation.description}</span>
              {handleRheaSearchResults(annotation)}
              {handleUniProtSearchResults(annotation)}
            </li>
          ))
        )}
      </ul>
    </div>
  );
};

export default CreateAnnotationModal;<|MERGE_RESOLUTION|>--- conflicted
+++ resolved
@@ -34,7 +34,7 @@
   description: string;
   link?: string;
   ec?: string[];
-  organism?: {scientificName: string, commonName: string};
+  organism?: { scientificName: string; commonName: string };
 }
 
 /**
@@ -225,14 +225,8 @@
     let spaces = "";
     for (let i = 0; i < col; i++) {
       spaces += " ";
-<<<<<<< HEAD
     }
     let text = spaces + varToAnnotate + ' identity "' + annotation.link + '";\n';
-=======
-    }            
-    let text = spaces + varToAnnotate + " identity \"" + annotation.link + "\"; //" + annotation.name +"\n" ;
-
->>>>>>> af00301f
     let selection = new monaco.Range(line, 0, line, 0);
     let op = { identifier: id, range: selection, text: text, forceMoveMarkers: true };
     editorInstance?.executeEdits("my-source", [op]);
@@ -244,34 +238,46 @@
 
   /**
    * @description Takes care of showing EC number and associated link for a rhea search
-   * @param annotation 
+   * @param annotation
    * @returns html holding EC number and link if EC numbers exist.
    */
   const handleRheaSearchResults = (annotation: AnnotationInfo) => {
     if (annotation.ec && annotation.ec.length > 0) {
       return (
         <span className="annotationEC">
-            {annotation.ec.map((ec, index) => (
-              <span>EC:<a className="ecLink" href={"https://enzyme.expasy.org/EC/" + ec} target="_blank" rel="noopener noreferrer">{ec}</a></span>))}
+          {annotation.ec.map((ec, index) => (
+            <span>
+              EC:
+              <a
+                className="ecLink"
+                href={"https://enzyme.expasy.org/EC/" + ec}
+                target="_blank"
+                rel="noopener noreferrer"
+              >
+                {ec}
+              </a>
+            </span>
+          ))}
         </span>
-      )
-    }
-  }
+      );
+    }
+  };
 
   /**
    * Takes care of showing the organism scientific and commonName
-   * @param annotation 
-   * @returns 
+   * @param annotation
+   * @returns
    */
   const handleUniProtSearchResults = (annotation: AnnotationInfo) => {
     if (annotation.organism) {
       return (
-        <span className="annotationEC">Organism: {annotation.organism.scientificName} 
-          {annotation.organism.commonName && " (" + annotation.organism.commonName+")"}
+        <span className="annotationEC">
+          Organism: {annotation.organism.scientificName}
+          {annotation.organism.commonName && " (" + annotation.organism.commonName + ")"}
         </span>
-      )
-    }
-  }
+      );
+    }
+  };
 
   return (
     <div className="annot-modal" onClick={(e) => e.stopPropagation()}>
