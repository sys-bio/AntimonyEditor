--- conflicted
+++ resolved
@@ -123,11 +123,6 @@
         .get(fileName)
         .then((data) => {
           if (data) {
-<<<<<<< HEAD
-            console.log(data.content);
-            // setOriginalContent(data.content);
-=======
->>>>>>> 65ac5ecb
             setNewContent(data.content);
             window.selectedFile = data.name;
             editor.setValue(data.content);
@@ -201,13 +196,7 @@
               let end: SrcPosition = new SrcPosition(position.lineNumber, word.endColumn);
               let srcRange: SrcRange = new SrcRange(start, end);
 
-<<<<<<< HEAD
               // Check that user cursor is over an actual variable.
-=======
-              let varInfo: Variable | undefined;
-
-              // check that user cursor is over an actual variable.
->>>>>>> 65ac5ecb
               let ST = ModelSemanticsChecker(ed, false, false);
               let varAndAnnotationPositionInfo = ST.hasVarAtLocation(word.word, srcRange);
               if (varAndAnnotationPositionInfo) {
@@ -269,12 +258,8 @@
       const delayedModelParser = (editor: monaco.editor.IStandaloneCodeEditor) => {
         clearTimeout(typingTimer);
         typingTimer = setTimeout(() => {
-<<<<<<< HEAD
           // ModelParser(editor, true);
           ModelSemanticsChecker(editor, annotHighlightedOn, true);
-=======
-          ModelSemanticsChecker(editor, annotHighlighted, true, editorDecorations);
->>>>>>> 65ac5ecb
         }, 600);
       };
 
