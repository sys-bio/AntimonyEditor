import React, { useRef, useEffect, useState } from "react";
import * as monaco from "monaco-editor";
import { antimonyLanguage } from "../../language-handler/antlr/AntimonyLanguage";
import { antimonyTheme } from "../../language-handler/AntimonyTheme";
// import CustomButton from '../CustomButton';
import "./AntimonyEditor.css";
import { getBiomodels, getModel } from "../../features/BrowseBiomodels";
import Loader from "../Loader";
import CreateAnnotationModal from "../create-annotation/CreateAnnotationModal";
import ModelSemanticsChecker from "../../language-handler/ModelSemanticChecker";
import { IDBPDatabase, DBSchema } from "idb";
import { SrcPosition, SrcRange } from "../../language-handler/Types";

/**
 * @description AntimonyEditorProps interface
 * @interface
 * @property {string} content - The content of the editor
 * @property {string} fileName - The name of the file
 * @property {object} editorInstance - The current editor instance
 * @property {function} setEditorInstance - The function to set the current editor instance
 * @property {object} selectedFilePosition -
 * @property {function} handleSelectedPosition -
 * @property {function} handleConversionSBML - Handle the SBML to Antimony file conversion
 */
interface AntimonyEditorProps {
  content: string;
  fileName: string;
<<<<<<< HEAD
  annotUnderlinedOn: boolean;
  setAnnotUnderlinedOn: (value: React.SetStateAction<boolean>) => void
  handleFileUpload: (event: React.ChangeEvent<HTMLInputElement>) => Promise<void>;
=======
  editorInstance: monaco.editor.IStandaloneCodeEditor | null;
  setEditorInstance: React.Dispatch<
    React.SetStateAction<monaco.editor.IStandaloneCodeEditor | null>
  >;
>>>>>>> 1d1907a8
  selectedFilePosition: SrcPosition;
  handleSelectedPosition: (position: SrcPosition) => void;
  handleConversionSBML: () => void;
}

/**
 * @description IndexedDB schema
 * @interface
 * @property {object} files - The files object
 * @property {string} files.key - The key of the files object
 * @property {object} files.value - The value of the files object
 * @property {string} files.value.name - The name of the file
 * @property {string} files.value.content - The content of the file
 * @extends DBSchema
 */
interface MyDB extends DBSchema {
  files: {
    key: string;
    value: { name: string; content: string };
  };
}

/**
 * @description Declare global variables
 * @global
 * @property {string} antimonyString - The Antimony string
 * @property {string} sbmlString - The SBML string
 * @property {function} processAntimony - The processAntimony function
 */
declare global {
  interface Window {
    antimonyString: string; // Define the antimonyString variable
    sbmlString: string; // Define the sbmlString variable
    sbmlResult: string; // Define the sbmlResult variable
    antimonyResult: string; // Define the antimonyResult variable
    antimonyActive: boolean; // Define the antimonyActive variable
    fileName: string; // Define the fileName variable
    url: string; // Define the link variable
    title: string; // Define the title variable
    authors: string[]; // Define the authors variable
    citation: string | null; // Define the citation variable
    date: string; // Define the date variable
    journal: string; // Define the journal variable
    conversion: string; // Define the conversion variable
    processAntimony?: () => void; // Define the processAntimony function
    processSBML?: () => void; // Define the processSBML function
    selectedFile: string; // Define the selectedFile variable
  }
}

/**
 * @description AntimonyEditor component
 * @param content - AntimonyEditorProp
 * @param fileName - AntimonyEditorProp
 * @param database - IDBPDatabase<MyDB>
 * @example - <AntimonyEditor content={content} fileName={fileName} database={database} />
 * @returns - AntimonyEditor component
 */
const AntimonyEditor: React.FC<AntimonyEditorProps & { database: IDBPDatabase<MyDB> }> = ({
  content,
  fileName,
  database,
<<<<<<< HEAD
  annotUnderlinedOn,
  setAnnotUnderlinedOn,
  handleFileUpload,
  selectedFilePosition,
  handleSelectedPosition,
=======
  editorInstance,
  setEditorInstance,
  selectedFilePosition,
  handleSelectedPosition,
  handleConversionSBML,
>>>>>>> 1d1907a8
}) => {
  const editorRef = useRef<HTMLDivElement | null>(null);
  const modalRef = useRef<HTMLDivElement>(null);
  const [loading, setLoading] = useState<boolean>(false);
  const [isModalVisible, setModalVisible] = useState<boolean>(false);
  const [chosenModel, setChosenModel] = useState<string | null>(null);
  // const [originalContent, setOriginalContent] = useState<string>(content); // Track the original content
  const [newContent, setNewContent] = useState<string>(content); // Track the new content
  const [selectedFile, setSelectedFile] = useState<string>("");
  const [annotationAddPosition, setAnnotationAddPosition] = useState<SrcPosition | null>(null);
  const [varToAnnotate, setVarToAnnotate] = useState<{id: string, name: string | undefined} | null>(null);

<<<<<<< HEAD
=======
  /**
   * sets up the antimony editor,
   * including language, color theme, retrieving selected file content, etc.
   * @returns
   */
  const editorSetup = () => {
    if (editorRef.current) {
      let editor: any;
      // Load the custom language
      monaco.languages.register({ id: "antimony" });
      monaco.languages.setMonarchTokensProvider("antimony", antimonyLanguage);

      // Load the custom theme
      monaco.editor.defineTheme("antimonyTheme", antimonyTheme);
      monaco.editor.setTheme("antimonyTheme");
      // Retrieve content and file name from IndexedDB
      database
        .transaction("files")
        .objectStore("files")
        .get(fileName)
        .then((data) => {
          if (data) {
            setNewContent(data.content);
            window.selectedFile = data.name;
            editor.setValue(data.content);
          }
        });

      // Set language configuration for bracket pair colorization
      monaco.languages.setLanguageConfiguration("antimony", {
        comments: {
          lineComment: "//",
        },
        brackets: [
          ["{", "}"],
          ["[", "]"],
          ["(", ")"],
        ],
      });

      if (fileName.includes(".xml")) {
        // Create the editor
        editor = monaco.editor.create(editorRef.current, {
          bracketPairColorization: { enabled: true }, // Enable bracket pair colorization
          value: content,
          language: "xml",
          automaticLayout: true,
        });

        // Set the antimonyString variable to the editor content
        window.sbmlString = editor.getValue();
      } else {
        editor = monaco.editor.create(editorRef.current, {
          bracketPairColorization: { enabled: true }, // Enable bracket pair colorization
          value: content,
          language: "antimony",
          automaticLayout: true,
        });
        window.antimonyActive = true;

        // Set the antimonyString variable to the editor content
        window.antimonyString = editor.getValue();
      }
      return editor;
    }
    return null;
  };
>>>>>>> 1d1907a8

  /**
   * @description adds the menu option to create an annotation
   * @param editor
   */
  const addAnnotationOption = (editor: any) => {
    if (editorRef.current) {
      // Adds the create annotations option to the context menu
      // Checks if the cursor is on an actual variable or not
      editor.addAction({
        // An unique identifier of the contributed action.
        id: "create-annotation",

        // A label of the action that will be presented to the user.
        label: "Create Annotations",

        // An optional array of keybindings for the action.
        keybindings: [
          monaco.KeyMod.CtrlCmd | monaco.KeyCode.F10,
          // chord
          monaco.KeyMod.chord(
            monaco.KeyMod.CtrlCmd | monaco.KeyCode.KeyK,
            monaco.KeyMod.CtrlCmd | monaco.KeyCode.KeyM
          ),
        ],

        // A precondition for this action.
        precondition: null,

        // A rule to evaluate on top of the precondition in order to dispatch the keybindings.
        keybindingContext: null,

        contextMenuGroupId: "navigation",

        contextMenuOrder: 1,

        // Method that will be executed when the action is triggered.
        // @param editor The editor instance is passed in as a convenience
        run: function (ed: monaco.editor.IStandaloneCodeEditor) {
          const position = ed.getPosition();
          if (position) {
            const word = ed.getModel()?.getWordAtPosition(position);

            if (word) {
              // Check if variable with id word.word exists at the given position range.
              // If it does, use the stored variable info to create a hover.
              let start: SrcPosition = new SrcPosition(position.lineNumber, word.startColumn);
              let end: SrcPosition = new SrcPosition(position.lineNumber, word.endColumn);
              let srcRange: SrcRange = new SrcRange(start, end);

              // Check that user cursor is over an actual variable.
              let ST = ModelSemanticsChecker(ed, annotUnderlinedOn, false);
              let varAndAnnotationPositionInfo = ST.hasVarAtLocation(word.word, srcRange);
              if (varAndAnnotationPositionInfo) {
                setModalVisible(true);
                setAnnotationAddPosition(varAndAnnotationPositionInfo.annotationPositon);
                let displayName = varAndAnnotationPositionInfo.varInfo.displayName?.replaceAll("\"","");
                setVarToAnnotate({id: word.word, name: displayName});
              } else {
                alert("Please select a variable to annotate.");
              }
            } else {
              alert("Please select a variable to annotate.");
            }
          }
        },
      });
    }
  };

  /**
   * @description handles adding the menu option to highlight unannotated variables
   * @param editor
   */
  const addAnnotationVarUnderlineOption = (editor: any) => {
    if (editorRef.current) {
      // Adds the "Highlight Unannotated Variables" option to the context menu.
      // Checks if the cursor is on an actual variable or not.
      editor.addAction({
        // An unique identifier of the contributed action.
        id: "underline-annotation",

        // A label of the action that will be presented to the user.
        label: `Underline Unannotated Variables ${annotUnderlinedOn ? "Off" : "On"}`,

        keybindings: [monaco.KeyMod.CtrlCmd | monaco.KeyCode.F10],

        // A precondition for this action.
        precondition: null,

        // A rule to evaluate on top of the precondition in order to dispatch the keybindings.
        keybindingContext: null,

        contextMenuGroupId: "navigation",

        contextMenuOrder: 1.5,

        run: function (editor: monaco.editor.IStandaloneCodeEditor) {
          setAnnotUnderlinedOn((prevAnnotUnderlinedOn) => !prevAnnotUnderlinedOn);
        },
      });
    }
  };

  /**
   * @description handles adding the menu option to navigate to the first
   * annotation (by line number) for a selected variable
   * @param editor
   */
  const addNavigateEditAnnotationOption = (editor: any) => {
    if (editorRef.current) {
      editor.addAction({
        // An unique identifier of the contributed action.
        id: "Navigate to Edit Annotation",

        // A label of the action that will be presented to the user.
        label: `Navigate to Edit Annotation`,

        // keybindings: [monaco.KeyMod.CtrlCmd | monaco.KeyCode.F10],

        // A precondition for this action.
        precondition: null,

        // A rule to evaluate on top of the precondition in order to dispatch the keybindings.
        keybindingContext: null,

        contextMenuGroupId: "navigation",

        contextMenuOrder: 1.5,

        // Method that will be executed when the action is triggered.
        // @param editor The editor instance is passed in as a convenience
        run: function (ed: monaco.editor.IStandaloneCodeEditor) {
          const position = ed.getPosition();
          if (position) {
            const word = ed.getModel()?.getWordAtPosition(position);

            if (word) {
              // Check if variable with id word.word exists at the given position range.
              // If it does, use the stored variable info to create a hover.
              let start: SrcPosition = new SrcPosition(position.lineNumber, word.startColumn);
              let end: SrcPosition = new SrcPosition(position.lineNumber, word.endColumn);
              let srcRange: SrcRange = new SrcRange(start, end);

              // Check that user cursor is over an actual variable.
              // this feels scuffed, could probably store the ST somewhere to reduce calls to ModelSemanticsChecker
              // in the future.
              let ST = ModelSemanticsChecker(ed, annotUnderlinedOn, false);
              let info = ST.hasVarAtLocation(word.word, srcRange);
              if (info && info.varInfo.annotations.length > 0) {
                let line = Number.MAX_VALUE;
                for (const value of info.varInfo.annotationLineNum.values()) {
                  line = Math.min(value.start.line, line);
                }

                const range = {
                  startLineNumber: line,
                  startColumn: 1,
                  endLineNumber: line,
                  endColumn: editor.getModel().getLineMaxColumn(line),
                };

                ed.setSelection(range);
                ed.revealLineInCenter(line);
              } else {
                alert("Please select an annotated variable");
              }
            } else {
              alert("Please select an annotated variable");
            }
          }
        },
      });
    }
  };

  /**
   * @description Loads the editor and sets the language, theme, and content
   */
  useEffect(() => {
    if (editorRef.current) {
      let editor: any;
      // Load the custom language
      monaco.languages.register({ id: "antimony" });
      monaco.languages.setMonarchTokensProvider("antimony", antimonyLanguage);

      // Load the custom theme
      monaco.editor.defineTheme("antimonyTheme", antimonyTheme);
      monaco.editor.setTheme("antimonyTheme");
      // Retrieve content and file name from IndexedDB
      database
        .transaction("files")
        .objectStore("files")
        .get(fileName)
        .then((data) => {
          if (data) {
            setNewContent(data.content);
            window.selectedFile = data.name;
            editor.setValue(data.content);
          }
        });

      if (fileName.includes(".xml")) {
        // Create the editor
        editor = monaco.editor.create(editorRef.current, {
          bracketPairColorization: { enabled: true }, // Enable bracket pair colorization
          value: content,
          language: "xml",
          automaticLayout: true,
        });

        // Set the antimonyString variable to the editor content
        window.sbmlString = editor.getValue();
      } else {
        editor = monaco.editor.create(editorRef.current, {
          bracketPairColorization: { enabled: true }, // Enable bracket pair colorization
          value: content,
          language: "antimony",
          automaticLayout: true,
        });
        window.antimonyActive = true;

        // Set the antimonyString variable to the editor content
        window.antimonyString = editor.getValue();
      }

      // Adds the create annotations option to the context menu
      // Checks if the cursor is on an actual variable or not
      addAnnotationOption(editor);

      // Adds the "Underline Unannotated Variables" option to the context menu.
      // Checks if the cursor is on an actual variable or not.
<<<<<<< HEAD
      addAnnotationVarUnderlineOption(editor);
      
=======
      addAnnotationVarHighlightOption(editor);

>>>>>>> 1d1907a8
      // Adds the "Navigate to Edit Annotation" option to the context menu
      // checks if the cursor is on an actual variable or not.
      addNavigateEditAnnotationOption(editor);

      // Set language configuration for bracket pair colorization
      monaco.languages.setLanguageConfiguration("antimony", {
        comments: {
          lineComment: "//",
        },
        brackets: [
          ["{", "}"],
          ["[", "]"],
          ["(", ")"],
        ],
      });

      handleEditorContentChagne(editor);
      handleCursorPositionChange(editor);
      getBiomodels(setLoading, setChosenModel);
      setEditorInstance(editor);
      setSelectedFile(fileName);

      return () => editor.dispose();
    }
  }, [annotUnderlinedOn, content, database, fileName]);

  /**
   * @description reruns semantic checker in case something related to
   * the editor changes, or the annotation highlight feature is selected.
   */
  useEffect(() => {
    if (editorInstance) {
      ModelSemanticsChecker(editorInstance, annotUnderlinedOn, false);
    }
  }, [annotUnderlinedOn, editorInstance]);

  /**
   * @description Saves the name and content of the file selected to IndexedDB
   */
  useEffect(() => {
    if (database && editorInstance) {
      setNewContent(editorInstance.getValue());
      const transaction = database.transaction("files", "readwrite");
      transaction.objectStore("files").put({
        name: selectedFile,
        content: newContent,
      });
    }
  }, [newContent, selectedFile, database, editorInstance]);

  /**
   * @description Handles displaying the dropdown when a user searches for a model
   */
  useEffect(() => {
    if (chosenModel) {
      const dropdown = document.getElementById("biomddropdown");
      dropdown!.style.display = "none";
      setLoading(true);
      if (chosenModel === "") {
        setLoading(false);
        return;
      }
      getModel(chosenModel).then((model) => {
        window.title = model.title;
        window.authors = model.authors;
        window.url = model.url;
        window.citation = model.citation;
        window.date = model.date;
        window.journal = model.journal;
        window.fileName = model.modelId;
        window.sbmlString = model.sbmlData;
        handleConversionSBML();
        setLoading(false);
      });
    }
  }, [chosenModel]);

  /**
   * when the cursor position changes in the editor
   * we use the callback function `handleSelectedPosition`
   * to update state.
   * @param editor
   */
  const handleCursorPositionChange = (editor: any) => {
    editor.onDidChangeCursorPosition(() => {
      let position: monaco.Position = editor.getPosition();
      if (position) {
        handleSelectedPosition(new SrcPosition(position.lineNumber, position.column));
      }
    });
  };

  const handleEditorContentChagne = (editor: any) => {
    // Delay the model parser to avoid parsing while the user is typing
    let typingTimer: any;
    const delayedModelParser = (editor: monaco.editor.IStandaloneCodeEditor) => {
      clearTimeout(typingTimer);
      typingTimer = setTimeout(() => {
        ModelSemanticsChecker(editor, annotUnderlinedOn, true);
      }, 600);
    };

    // Parse the model whenever the user types
    editor.onDidChangeModelContent(() => {
      setNewContent(editor.getValue());
      delayedModelParser(editor);
    });
  };

  return (
    <>
      <div className="search-container">
        {/* <button className='button' onClick={save}> Save Changes </button> */}
        {/* <CustomButton name={'Insert Rate Law'} /> */}
        <Loader loading={loading} />
        <div>
          <input id="biomodel-browse" type="text" placeholder="Search biomodels" />
          <div id="biomddropdown">
            <ul />
          </div>
        </div>
      </div>
      <div className="code-editor" ref={editorRef}></div>
      {isModalVisible && (
        <div ref={modalRef}>
          <CreateAnnotationModal
            onClose={() => setModalVisible(false)}
            annotationAddPosition={annotationAddPosition}
            editorInstance={editorInstance}
            varToAnnotate={varToAnnotate}
          />
        </div>
      )}
    </>
  );
};

export default AntimonyEditor;<|MERGE_RESOLUTION|>--- conflicted
+++ resolved
@@ -25,16 +25,12 @@
 interface AntimonyEditorProps {
   content: string;
   fileName: string;
-<<<<<<< HEAD
   annotUnderlinedOn: boolean;
   setAnnotUnderlinedOn: (value: React.SetStateAction<boolean>) => void
-  handleFileUpload: (event: React.ChangeEvent<HTMLInputElement>) => Promise<void>;
-=======
   editorInstance: monaco.editor.IStandaloneCodeEditor | null;
   setEditorInstance: React.Dispatch<
     React.SetStateAction<monaco.editor.IStandaloneCodeEditor | null>
   >;
->>>>>>> 1d1907a8
   selectedFilePosition: SrcPosition;
   handleSelectedPosition: (position: SrcPosition) => void;
   handleConversionSBML: () => void;
@@ -97,19 +93,13 @@
   content,
   fileName,
   database,
-<<<<<<< HEAD
   annotUnderlinedOn,
   setAnnotUnderlinedOn,
-  handleFileUpload,
-  selectedFilePosition,
-  handleSelectedPosition,
-=======
   editorInstance,
   setEditorInstance,
   selectedFilePosition,
   handleSelectedPosition,
   handleConversionSBML,
->>>>>>> 1d1907a8
 }) => {
   const editorRef = useRef<HTMLDivElement | null>(null);
   const modalRef = useRef<HTMLDivElement>(null);
@@ -122,76 +112,6 @@
   const [annotationAddPosition, setAnnotationAddPosition] = useState<SrcPosition | null>(null);
   const [varToAnnotate, setVarToAnnotate] = useState<{id: string, name: string | undefined} | null>(null);
 
-<<<<<<< HEAD
-=======
-  /**
-   * sets up the antimony editor,
-   * including language, color theme, retrieving selected file content, etc.
-   * @returns
-   */
-  const editorSetup = () => {
-    if (editorRef.current) {
-      let editor: any;
-      // Load the custom language
-      monaco.languages.register({ id: "antimony" });
-      monaco.languages.setMonarchTokensProvider("antimony", antimonyLanguage);
-
-      // Load the custom theme
-      monaco.editor.defineTheme("antimonyTheme", antimonyTheme);
-      monaco.editor.setTheme("antimonyTheme");
-      // Retrieve content and file name from IndexedDB
-      database
-        .transaction("files")
-        .objectStore("files")
-        .get(fileName)
-        .then((data) => {
-          if (data) {
-            setNewContent(data.content);
-            window.selectedFile = data.name;
-            editor.setValue(data.content);
-          }
-        });
-
-      // Set language configuration for bracket pair colorization
-      monaco.languages.setLanguageConfiguration("antimony", {
-        comments: {
-          lineComment: "//",
-        },
-        brackets: [
-          ["{", "}"],
-          ["[", "]"],
-          ["(", ")"],
-        ],
-      });
-
-      if (fileName.includes(".xml")) {
-        // Create the editor
-        editor = monaco.editor.create(editorRef.current, {
-          bracketPairColorization: { enabled: true }, // Enable bracket pair colorization
-          value: content,
-          language: "xml",
-          automaticLayout: true,
-        });
-
-        // Set the antimonyString variable to the editor content
-        window.sbmlString = editor.getValue();
-      } else {
-        editor = monaco.editor.create(editorRef.current, {
-          bracketPairColorization: { enabled: true }, // Enable bracket pair colorization
-          value: content,
-          language: "antimony",
-          automaticLayout: true,
-        });
-        window.antimonyActive = true;
-
-        // Set the antimonyString variable to the editor content
-        window.antimonyString = editor.getValue();
-      }
-      return editor;
-    }
-    return null;
-  };
->>>>>>> 1d1907a8
 
   /**
    * @description adds the menu option to create an annotation
@@ -424,13 +344,8 @@
 
       // Adds the "Underline Unannotated Variables" option to the context menu.
       // Checks if the cursor is on an actual variable or not.
-<<<<<<< HEAD
       addAnnotationVarUnderlineOption(editor);
       
-=======
-      addAnnotationVarHighlightOption(editor);
-
->>>>>>> 1d1907a8
       // Adds the "Navigate to Edit Annotation" option to the context menu
       // checks if the cursor is on an actual variable or not.
       addNavigateEditAnnotationOption(editor);
